--- conflicted
+++ resolved
@@ -1,10 +1,6 @@
-<<<<<<< HEAD
 import re
 from csv import Sniffer
 from typing import Any
-=======
-from typing import Any, Protocol
->>>>>>> c750f6ec
 
 import pandas as pd
 from bqplot import pyplot as bqplt
@@ -65,18 +61,15 @@
         self._data.input_test_data = dict()
         self._data.output_test_data = dict()
 
-<<<<<<< HEAD
-    def show_data_grid(self) -> None:
+    def show_data_grid(
+        self, begin_row: int, end_row: int, begin_col: int, end_col: int
+    ) -> None:
         """Show data grid."""
-        display(DataGrid(dataframe=self._data.file))
-=======
-    def show_data_grid(self, begin_r: int, end_r: int,
-                       begin_c: int, end_c: int) -> None:
-        """Show the file data grid."""
-
-        display(DataGrid(dataframe=self._data.file.iloc[begin_r:end_r,
-                                   begin_c:end_c]))
->>>>>>> c750f6ec
+        display(
+            DataGrid(
+                dataframe=self._data.file.iloc[begin_row:end_row, begin_col:end_col]
+            )
+        )
 
     def show_data_stats(self) -> None:
         """Show data statistics."""
